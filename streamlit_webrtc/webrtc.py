import asyncio
import enum
import itertools
import logging
import queue
import threading
from typing import Callable, Generic, Optional, Union

try:
    from typing import Literal
except ImportError:
    from typing_extensions import Literal  # type: ignore

from aiortc import RTCPeerConnection, RTCSessionDescription
from aiortc.contrib.media import MediaRelay
from aiortc.mediastreams import MediaStreamTrack

from .eventloop import get_server_event_loop
from .process import (
    AsyncAudioProcessTrack,
    AsyncVideoProcessTrack,
    AudioProcessTrack,
    VideoProcessTrack,
)
from .receive import AudioReceiver, VideoReceiver
<<<<<<< HEAD
from .relay import get_relay
from .types import (
    AudioProcessorBase,
    AudioProcessorFactory,
    AudioProcessorT,
    MediaPlayerFactory,
    MediaRecorderFactory,
    VideoProcessorBase,
    VideoProcessorFactory,
    VideoProcessorT,
    VideoTransformerBase,
)
=======
from .relay import get_global_relay
>>>>>>> c1b0e298

__all__ = [
    "AudioProcessorBase",
    "AudioProcessorFactory",
    "VideoTransformerBase",
    "VideoProcessorBase",
    "MediaPlayerFactory",
    "MediaRecorderFactory",
    "VideoProcessorFactory",
    "WebRtcMode",
    "TimeoutError",
    "WebRtcWorker",
]


logger = logging.getLogger(__name__)
logger.addHandler(logging.NullHandler())


class WebRtcMode(enum.Enum):
    RECVONLY = enum.auto()
    SENDONLY = enum.auto()
    SENDRECV = enum.auto()


class TimeoutError(Exception):
    pass


TrackType = Literal["output:video", "output:audio"]


async def _process_offer(
    mode: WebRtcMode,
    pc: RTCPeerConnection,
    offer: RTCSessionDescription,
    relay: MediaRelay,
    source_video_track: Optional[MediaStreamTrack],
    source_audio_track: Optional[MediaStreamTrack],
    in_recorder_factory: Optional[MediaRecorderFactory],
    out_recorder_factory: Optional[MediaRecorderFactory],
    video_processor: Optional[VideoProcessorBase],
    audio_processor: Optional[AudioProcessorBase],
    video_receiver: Optional[VideoReceiver],
    audio_receiver: Optional[AudioReceiver],
    async_processing: bool,
    sendback_video: bool,
    sendback_audio: bool,
    callback: Callable[[Union[RTCSessionDescription, Exception]], None],
    on_track_created: Callable[[TrackType, MediaStreamTrack], None],
):
    try:
        in_recorder = None
        if in_recorder_factory:
            in_recorder = in_recorder_factory()

        out_recorder = None
        if out_recorder_factory:
            out_recorder = out_recorder_factory()

        @pc.on("iceconnectionstatechange")
        async def on_iceconnectionstatechange():
            logger.info("ICE connection state is %s", pc.iceConnectionState)
            if pc.iceConnectionState == "failed":
                await pc.close()

        if mode == WebRtcMode.SENDRECV:

            @pc.on("track")
            def on_track(input_track):
                logger.info("Track %s received", input_track.kind)

                output_track = None

                if input_track.kind == "audio":
                    if source_audio_track:
                        logger.info(
                            "Set %s as an input audio track", source_audio_track
                        )
                        output_track = source_audio_track
                    elif audio_processor:
                        AudioTrack = (
                            AsyncAudioProcessTrack
                            if async_processing
                            else AudioProcessTrack
                        )
                        logger.info(
                            "Set %s as an input audio track with audio_processor %s",
                            input_track,
                            AudioTrack,
                        )
                        output_track = AudioTrack(
                            track=relay.subscribe(input_track),
                            processor=audio_processor,
                        )
                    else:
                        output_track = input_track  # passthrough
                elif input_track.kind == "video":
                    if source_video_track:
                        logger.info(
                            "Set %s as an input video track", source_video_track
                        )
                        output_track = source_video_track
                    elif video_processor:
                        VideoTrack = (
                            AsyncVideoProcessTrack
                            if async_processing
                            else VideoProcessTrack
                        )
                        logger.info(
                            "Set %s as an input video track with video_processor %s",
                            input_track,
                            VideoTrack,
                        )
                        output_track = VideoTrack(
                            track=relay.subscribe(input_track),
                            processor=video_processor,
                        )
                    else:
                        output_track = input_track

                if (output_track.kind == "video" and sendback_video) or (
                    output_track.kind == "audio" and sendback_audio
                ):
                    logger.info(
                        "Add a track %s of kind %s to %s",
                        output_track,
                        output_track.kind,
                        pc,
                    )
                    pc.addTrack(relay.subscribe(output_track))
                else:
                    logger.info(
                        "Block a track %s of kind %s", output_track, output_track.kind
                    )

                if out_recorder:
                    logger.info("Track %s is added to out_recorder", output_track.kind)
                    out_recorder.addTrack(relay.subscribe(output_track))
                if in_recorder:
                    logger.info("Track %s is added to in_recorder", input_track.kind)
                    in_recorder.addTrack(relay.subscribe(input_track))

                if input_track.kind == "video":
                    on_track_created("output:video", output_track)
                elif input_track.kind == "audio":
                    on_track_created("output:audio", output_track)

                @input_track.on("ended")
                async def on_ended():
                    logger.info("Track %s ended", input_track.kind)
                    if in_recorder:
                        await in_recorder.stop()
                    if out_recorder:
                        await out_recorder.stop()

        elif mode == WebRtcMode.SENDONLY:

            @pc.on("track")
            def on_track(input_track):
                logger.info("Track %s received", input_track.kind)

                if input_track.kind == "audio":
                    if audio_receiver:
                        logger.info(
                            "Add a track %s to receiver %s", input_track, audio_receiver
                        )
                        audio_receiver.addTrack(input_track)
                elif input_track.kind == "video":
                    if video_receiver:
                        logger.info(
                            "Add a track %s to receiver %s", input_track, video_receiver
                        )
                        video_receiver.addTrack(input_track)

                if in_recorder:
                    logger.info("Track %s is added to in_recorder", input_track.kind)
                    in_recorder.addTrack(input_track)

                @input_track.on("ended")
                async def on_ended():
                    logger.info("Track %s ended", input_track.kind)
                    if video_receiver:
                        video_receiver.stop()
                    if audio_receiver:
                        audio_receiver.stop()
                    if in_recorder:
                        await in_recorder.stop()

        await pc.setRemoteDescription(offer)
        if mode == WebRtcMode.RECVONLY:
            for t in pc.getTransceivers():
                output_track = None
                if t.kind == "audio":
                    if source_audio_track:
                        if audio_processor:
                            AudioTrack = (
                                AsyncAudioProcessTrack
                                if async_processing
                                else AudioProcessTrack
                            )
                            logger.info(
                                "Set %s as an input audio track "
                                "with audio_processor %s",
                                source_audio_track,
                                AudioTrack,
                            )
                            output_track = AudioTrack(
                                track=source_audio_track, processor=audio_processor
                            )
                        else:
                            output_track = source_audio_track  # passthrough
                elif t.kind == "video":
                    if source_video_track:
                        if video_processor:
                            VideoTrack = (
                                AsyncVideoProcessTrack
                                if async_processing
                                else VideoProcessTrack
                            )
                            logger.info(
                                "Set %s as an input video track "
                                "with video_processor %s",
                                source_video_track,
                                VideoTrack,
                            )
                            output_track = VideoTrack(
                                track=source_video_track, processor=video_processor
                            )
                        else:
                            output_track = source_video_track  # passthrough

                if output_track:
                    logger.info("Add a track %s to %s", output_track, pc)
                    pc.addTrack(relay.subscribe(output_track))
                    # NOTE: Recording is not supported in this mode
                    # because connecting player to recorder does not work somehow;
                    # it generates unplayable movie files.

        if video_receiver and video_receiver.hasTrack():
            video_receiver.start()
        if audio_receiver and audio_receiver.hasTrack():
            audio_receiver.start()

        if in_recorder:
            await in_recorder.start()
        if out_recorder:
            await out_recorder.start()

        answer = await pc.createAnswer()
        await pc.setLocalDescription(answer)

        callback(pc.localDescription)
    except Exception as e:
        logger.debug("Error occurred in process_offer")
        logger.debug(e)
        callback(e)


# See https://stackoverflow.com/a/42007659
webrtc_thread_id_generator = itertools.count()


class WebRtcWorker(Generic[VideoProcessorT, AudioProcessorT]):
    _webrtc_thread: Union[threading.Thread, None]
    _answer_queue: queue.Queue
    _video_processor: Optional[VideoProcessorT]
    _audio_processor: Optional[AudioProcessorT]
    _video_receiver: Optional[VideoReceiver]
    _audio_receiver: Optional[AudioReceiver]
    _output_video_track: Optional[MediaStreamTrack]
    _output_audio_track: Optional[MediaStreamTrack]

    @property
    def video_processor(self) -> Optional[VideoProcessorT]:
        return self._video_processor

    @property
    def audio_processor(self) -> Optional[AudioProcessorT]:
        return self._audio_processor

    @property
    def video_receiver(self) -> Optional[VideoReceiver]:
        return self._video_receiver

    @property
    def audio_receiver(self) -> Optional[AudioReceiver]:
        return self._audio_receiver

    @property
    def output_video_track(self) -> Optional[MediaStreamTrack]:
        return self._output_video_track

    @property
    def output_audio_track(self) -> Optional[MediaStreamTrack]:
        return self._output_audio_track

    def __init__(
        self,
        mode: WebRtcMode,
        source_video_track: Optional[MediaStreamTrack] = None,
        source_audio_track: Optional[MediaStreamTrack] = None,
        player_factory: Optional[MediaPlayerFactory] = None,
        in_recorder_factory: Optional[MediaRecorderFactory] = None,
        out_recorder_factory: Optional[MediaRecorderFactory] = None,
        video_processor_factory: Optional[
            VideoProcessorFactory[VideoProcessorT]
        ] = None,
        audio_processor_factory: Optional[
            AudioProcessorFactory[AudioProcessorT]
        ] = None,
        async_processing: bool = True,
        video_receiver_size: int = 4,
        audio_receiver_size: int = 4,
        sendback_video: bool = True,
        sendback_audio: bool = True,
    ) -> None:
        self._webrtc_thread = None
        self.pc = RTCPeerConnection()
        self._answer_queue = queue.Queue()

        self.mode = mode
        self.source_video_track = source_video_track
        self.source_audio_track = source_audio_track
        self.player_factory = player_factory
        self.in_recorder_factory = in_recorder_factory
        self.out_recorder_factory = out_recorder_factory
        self.video_processor_factory = video_processor_factory
        self.audio_processor_factory = audio_processor_factory
        self.async_processing = async_processing
        self.video_receiver_size = video_receiver_size
        self.audio_receiver_size = audio_receiver_size
        self.sendback_video = sendback_video
        self.sendback_audio = sendback_audio

        self._video_processor = None
        self._audio_processor = None
        self._video_receiver = None
        self._audio_receiver = None
        self._output_video_track = None
        self._output_audio_track = None

    def _run_webrtc_thread(
        self,
        sdp: str,
        type_: str,
    ):
        try:
            self._webrtc_thread_impl(
                sdp=sdp,
                type_=type_,
            )
        except Exception as e:
            logger.warn("An error occurred in the WebRTC worker thread: %s", e)
            self._answer_queue.put(e)  # Send the error object to the main thread

    def _webrtc_thread_impl(
        self,
        sdp: str,
        type_: str,
    ):
        logger.debug(
            "_webrtc_thread_impl starts",
        )

<<<<<<< HEAD
        loop = self._loop
        asyncio.set_event_loop(loop)
=======
        loop = get_server_event_loop()
>>>>>>> c1b0e298

        offer = RTCSessionDescription(sdp, type_)

        def callback(localDescription):
            self._answer_queue.put(localDescription)

        def on_track_created(track_type: TrackType, track: MediaStreamTrack):
            if track_type == "output:video":
                self._output_video_track = track
            elif track_type == "output:audio":
                self._output_audio_track = track

        video_processor = None
        if self.video_processor_factory:
            video_processor = self.video_processor_factory()

        audio_processor = None
        if self.audio_processor_factory:
            audio_processor = self.audio_processor_factory()

        video_receiver = None
        audio_receiver = None
        if self.mode == WebRtcMode.SENDONLY:
            video_receiver = VideoReceiver(queue_maxsize=self.video_receiver_size)
            audio_receiver = AudioReceiver(queue_maxsize=self.audio_receiver_size)

        self._video_processor = video_processor
        self._audio_processor = audio_processor
        self._video_receiver = video_receiver
        self._audio_receiver = audio_receiver

        relay = get_global_relay()

        source_audio_track = None
        source_video_track = None
        if self.player_factory:
            player = self.player_factory()
            if player.audio:
                source_audio_track = relay.subscribe(player.audio)
            if player.video:
                source_video_track = relay.subscribe(player.video)
        else:
            if self.source_video_track:
                source_video_track = relay.subscribe(self.source_video_track)
            if self.source_audio_track:
                source_audio_track = relay.subscribe(self.source_audio_track)

        @self.pc.on("iceconnectionstatechange")
        async def on_iceconnectionstatechange():
            iceConnectionState = self.pc.iceConnectionState
            if iceConnectionState == "closed" or iceConnectionState == "failed":
                self._unset_processors()

        loop.create_task(
            _process_offer(
                self.mode,
                self.pc,
                offer,
                relay=relay,
                source_video_track=source_video_track,
                source_audio_track=source_audio_track,
                in_recorder_factory=self.in_recorder_factory,
                out_recorder_factory=self.out_recorder_factory,
                video_processor=video_processor,
                audio_processor=audio_processor,
                video_receiver=video_receiver,
                audio_receiver=audio_receiver,
                async_processing=self.async_processing,
                sendback_video=self.sendback_video,
                sendback_audio=self.sendback_audio,
                callback=callback,
                on_track_created=on_track_created,
            )
        )

    def process_offer(
        self, sdp, type_, timeout: Union[float, None] = 10.0
    ) -> RTCSessionDescription:
        self._webrtc_thread = threading.Thread(
            target=self._run_webrtc_thread,
            kwargs={
                "sdp": sdp,
                "type_": type_,
            },
            daemon=True,
            name=f"webrtc_worker_{next(webrtc_thread_id_generator)}",
        )
        self._webrtc_thread.start()

        try:
            result = self._answer_queue.get(block=True, timeout=timeout)
        except queue.Empty:
            self.stop(timeout=1)
            raise TimeoutError(
                "Processing offer and initializing the worker "
                f"has not finished in {timeout} seconds"
            )

        if isinstance(result, Exception):
            raise result

        return result

    def _unset_processors(self):
        self._video_processor = None
        self._audio_processor = None
        if self._video_receiver:
            self._video_receiver.stop()
        self._video_receiver = None
        if self._audio_receiver:
            self._audio_receiver.stop()
        self._audio_receiver = None

    def stop(self, timeout: Union[float, None] = 1.0):
        self._unset_processors()
        if self._webrtc_thread:
            self._webrtc_thread.join(timeout=timeout)


async def _test():
    client = RTCPeerConnection()
    client.createDataChannel("test")

    offer = await client.createOffer()

    webrtc_worker = WebRtcWorker(mode=WebRtcMode.SENDRECV)
    localDescription = webrtc_worker.process_offer(offer.sdp, offer.type)

    print("localDescription:")
    print(localDescription)

    webrtc_worker.stop()


if __name__ == "__main__":
    logging.basicConfig(level=logging.DEBUG)

    asyncio.run(_test())<|MERGE_RESOLUTION|>--- conflicted
+++ resolved
@@ -23,8 +23,7 @@
     VideoProcessTrack,
 )
 from .receive import AudioReceiver, VideoReceiver
-<<<<<<< HEAD
-from .relay import get_relay
+from .relay import get_global_relay
 from .types import (
     AudioProcessorBase,
     AudioProcessorFactory,
@@ -36,9 +35,6 @@
     VideoProcessorT,
     VideoTransformerBase,
 )
-=======
-from .relay import get_global_relay
->>>>>>> c1b0e298
 
 __all__ = [
     "AudioProcessorBase",
@@ -404,12 +400,8 @@
             "_webrtc_thread_impl starts",
         )
 
-<<<<<<< HEAD
-        loop = self._loop
+        loop = get_server_event_loop()
         asyncio.set_event_loop(loop)
-=======
-        loop = get_server_event_loop()
->>>>>>> c1b0e298
 
         offer = RTCSessionDescription(sdp, type_)
 
